--- conflicted
+++ resolved
@@ -1,8 +1,8 @@
 import cPickle
 import os
 import os.path
+import traceback
 import sys
-import traceback
 from time import time
 
 import concurrent.futures as cf
@@ -184,37 +184,6 @@
         # this accumulates SolverStats objects from each chunk, for summarizing later
         stats_dict = {}
 
-<<<<<<< HEAD
-        if debugging or ncpu <= 1 or GD["data"]["single-chunk"]:
-            for obser, model, flags, weight, tfkey, chunk_label in ms:
-                import cPickle
-                cPickle.dump(obser, file("obs.cp", "w"), 2)
-                gm, covis, stats = target(obser, model, flags, weight, solver_opts, label = chunk_label)
-                stats_dict[tfkey] = stats
-                if covis is not None:
-                    ms.arr_to_col(covis, [ms._chunk_ddid, ms._chunk_tchunk, ms._first_f, ms._last_f])
-
-                ms.add_to_gain_dict(gm.gains, [ms._chunk_ddid, ms._chunk_tchunk, ms._first_f, ms._last_f],
-                                    GD["sol"]["time-int"], GD["sol"]["freq-int"])
-
-        else:
-            with cf.ProcessPoolExecutor(max_workers=ncpu) as executor:
-                future_gains = { executor.submit(target, obser, model, flags, weight, solver_opts, label=chunk_label) :
-                                 [tfkey, ms._chunk_ddid, ms._chunk_tchunk, ms._first_f, ms._last_f]
-                                 for obser, model, flags, weight, tfkey, chunk_label in ms }
-
-                for future in cf.as_completed(future_gains):
-                    gm, covis, stats = future.result()
-                    stats_dict[future_gains[future][0]] = stats
-                    if covis is not None:
-                        ms.arr_to_col(covis, future_gains[future][1:])
-
-                    ms.add_to_gain_dict(gm.gains, future_gains[future][1:],
-                                        GD["sol"]["time-int"], GD["sol"]["freq-int"])
-                    print>>log,"handled chunk {}".format(future_gains[future][0])
-
-        print>>log, ModColor.Str("Time taken: {} seconds".format(time() - t0), col="green")
-=======
         single_chunk = GD["data"]["single-chunk"]
 
         # target function has the following signature/behaviour
@@ -287,7 +256,6 @@
 
         print>>log, ModColor.Str("Time taken for solve: {} seconds".format(time() - t0), col="green")
         ms.lock()
->>>>>>> 92aa66fb
 
         # now summarize the stats
         print>> log, "computing summary statistics"
@@ -299,6 +267,7 @@
         # flag based on summary stats
         # TODO: write these flags out
         flag3 = flagging.flag_chisq(st, GD, basename, ms.nddid)
+
         if GD["flags"]["save"] and flag3.any() and not GD["data"]["single-chunk"]:
             print>>log,"converting output flags"
             flagcol = ms.flag3_to_col(flag3)
@@ -306,6 +275,7 @@
 
         # make plots
         if GD["out"]["plots"]:
+            st.apply_flagcube(flag3)
             plots.make_summary_plots(st, GD, basename)
 
         ms.write_gain_dict()
