from ReadModelHandler import *
from time import time,sleep
import math
import cyfull_complex as cyfull
import argparse
import sys
import cPickle
import concurrent.futures as cf
from Tools import logger
log = logger.getLogger("full_complex")

verbose = 0

def compute_js(obser_arr, model_arr, gains, t_int=1, f_int=1):
    """
    This function computes the (J^H)R term of the GN/LM method for the
    full-polarisation, phase-only case.

    Args:
        obser_arr (np.array): Array containing the observed visibilities.
        model_arr (np.array): Array containing the model visibilities.
        gains (np.array): Array containing the current gain estimates.

    Returns:
        jhr (np.array): Array containing the result of computing (J^H)R.
    """

    n_dir, n_tim, n_fre, n_ant, n_cor, n_cor = gains.shape

    jh = np.zeros_like(model_arr)

    cyfull.cycompute_jh(model_arr, gains, jh, t_int, f_int)

    jhr_shape = [n_dir, n_tim, n_fre, n_ant, n_cor, n_cor]

    jhr = np.zeros(jhr_shape, dtype=obser_arr.dtype)

    # TODO: This breaks with the new compute residual code for n_dir > 1. Will need a fix.
    if n_dir > 1:
        r = compute_residual(obser_arr, model_arr, gains, t_int, f_int)
    else:
        r = obser_arr

    cyfull.cycompute_jhr(jh, r, jhr, t_int, f_int)

    jhj = np.zeros(jhr_shape, dtype=obser_arr.dtype)

    cyfull.cycompute_jhj(jh, jhj, t_int, f_int)

    jhjinv = np.empty(jhr_shape, dtype=obser_arr.dtype)

    cyfull.cycompute_jhjinv(jhj, jhjinv)

    return jhr, jhjinv

def compute_update(model_arr, obser_arr, gains, t_int=1, f_int=1):
    """
    This function computes the update step of the GN/LM method. This is
    equivalent to the complete (((J^H)J)^-1)(J^H)R.

    Args:
        obser_arr (np.array): Array containing the observed visibilities.
        model_arr (np.array): Array containing the model visibilities.
        gains (np.array): Array containing the current gain estimates.
        jhjinv (np.array): Array containing (J^H)J)^-1. (Invariant)

    Returns:
        update (np.array): Array containing the result of computing
            (((J^H)J)^-1)(J^H)R
    """


    jhr, jhjinv = compute_js(obser_arr, model_arr, gains, t_int, f_int)

    update = np.empty_like(jhr)

    cyfull.cycompute_update(jhr, jhjinv, update)

    return update


def compute_residual(obser_arr, model_arr, resid_arr, gains, t_int=1, f_int=1):
    """
    This function computes the residual. This is the difference between the
    observed data, and the model data with the gains applied to it.

    Args:
        resid_arr (np.array): Array which will receive residuals.
                          Shape is n_dir, n_tim, n_fre, n_ant, a_ant, n_cor, n_cor
        obser_arr (np.array): Array containing the observed visibilities.
                          Same shape
        model_arr (np.array): Array containing the model visibilities.
                          Same shape
        gains (np.array): Array containing the current gain estimates.
                          Shape of n_dir, n_timint, n_freint, n_ant, n_cor, n_cor
                          Where n_timint = ceil(n_tim/t_int), n_fre = ceil(n_fre/t_int)

    Returns:
        residual (np.array): Array containing the result of computing D-GMG^H.
    """
    
    gains_h = gains.transpose(0,1,2,3,5,4).conj()

    cyfull.cycompute_residual(model_arr, gains, gains_h, obser_arr, resid_arr, t_int, f_int)

    return resid_arr

def retile_array(in_arr, m1, m2, n1, n2):
    """
    Retiles a 2D array of shape m, n into shape m1, m2, n1, n2. If tiling is perfect, 
    i.e. m1*m2 = m, n1*n2 =n, then this returns a reshaped array. Otherwise, it creates a new 
    array and copies data.
    """
    
    # TODO: Investigate writing a kernel that accomplishes this and the relevant summation.

    m, n = in_arr.shape

    new_shape = (m1, m2, n1, n2)

    if (m1*m2 == m) and (n1*n2 == n):
        
        return in_arr.reshape(new_shape)
    
    else:
        
        out_arr = np.zeros(new_shape, dtype=in_arr.dtype)
        out_arr.reshape((m1*m2, n1*n2))[:m,:n] = in_arr
        
        return out_arr

<<<<<<< HEAD
# accumulates total variance per antenna/channel over the entire MS
# this is per DDID
total_deltavis2 = {}
total_deltavalid = {}

def estimate_noise (data, flags, ddid):
    """Given a data cube (n_tim, n_fre, n_ant, n_ant, n_cor, n_cor)
    and a flag cube (n_tim, n_fre, n_ant, n_ant), estimates the noise in the data.
=======
def estimate_noise(data, flags):
    """
    Given a data cube with dimensions (n_tim, n_fre, n_ant, n_ant, n_cor, n_cor) and a flag cube 
    (n_tim, n_fre, n_ant, n_ant), this function estimates the noise in the data.
>>>>>>> 2bfdc3a9

    Returns tuple of noise, inverse_noise_per_antenna_squared and inverse_noise_per_channel_squared.
    """

    n_tim, n_fre, n_ant, n_ant, n_cor, n_cor = data.shape
    
    # Create a boolean flag array from the bitflags. Construct delta flags by or-ing flags in
    # channel n with flags in channel n+1.

    deltaflags = (flags!=0)
    deltaflags[:, 1:, ...] |= deltaflags[:, :-1, ...]
    deltaflags[:, 0 , ...]  = deltaflags[:,   1, ...]
    
    # Create array for the squared difference between channel-adjacent visibilities.

    deltavis2 = np.zeros((n_tim, n_fre, n_ant, n_ant), np.float32)
    
    # Square the absolute value of the difference between channel-adjacent visibilities and sum 
    # over correlations. Normalize the result by n_cor*n_cor*4. The factor of 4 arises because 
    # Var<c1-c2> = Var<c1>+Var<c2> and Var<c>=Var<r>+Var<i>. Thus, the square of the abs difference
    # between two complex visibilities has contributions from _four_ noise terms.

    # TODO: When fewer than 4 correlations are provided, the normalisation needs to be different.

    deltavis2[:, 1:, ...]  = np.square(abs(data[:, 1:, ...] - data[:, :-1, ...])).sum(axis=(-2,-1))
    deltavis2[:, 1:, ...] /= n_cor*n_cor*4
    deltavis2[:, 0 , ...]  = deltavis2[:, 1, ...]
    
    # The flagged elements are zeroed; we don't have an adequate noise estimate for those channels.

    deltavis2[deltaflags] = 0
    
    # This flag inversion gives a count of the valid estimates in deltavis2.

    deltaflags = ~deltaflags
<<<<<<< HEAD
    # sum into n_fre, n_ant arrays
    deltavis2_chan_ant = deltavis2.sum(axis=(0, 2))
    deltanum_chan_ant = deltaflags.sum(axis=(0, 2))
    # add to global stats
    if ddid not in total_deltavis2:
        total_deltavis2[ddid] = deltavis2_chan_ant.copy()
        total_deltavalid[ddid] = deltanum_chan_ant.copy()
    else:
        total_deltavis2[ddid] += deltavis2_chan_ant
        total_deltavalid[ddid] += deltanum_chan_ant
    # now return the stddev per antenna, and per channel
    with np.errstate(divide='ignore', invalid='ignore'):  # ignore division by 0
        noise = math.sqrt(deltavis2_chan_ant.sum() / deltanum_chan_ant.sum())
        inv2_per_antchan =  deltavis2_chan_ant / deltanum_chan_ant
        inv2_per_ant  = deltanum_chan_ant.sum(axis=0) / deltavis2_chan_ant.sum(axis=0)
        inv2_per_chan = deltanum_chan_ant.sum(axis=1) / deltavis2_chan_ant.sum(axis=1)
    # antennas/channels with no data end up with NaNs here, so replace them with 0
    inv2_per_antchan[~np.isfinite(inv2_per_antchan)] = 0
    inv2_per_ant[~np.isfinite(inv2_per_ant)] = 0
    inv2_per_chan[~np.isfinite(inv2_per_chan)] = 0
    return noise, inv2_per_antchan, inv2_per_ant, inv2_per_chan
=======
    
    # This computes the inverse variance per antenna and per channel as well as an overall noise 
    # estimate. Warnings are supressed as divide by zero is expected.

    with np.errstate(divide='ignore', invalid='ignore'):
        noise_est = math.sqrt(deltavis2.sum() / deltaflags.sum())
        inv_var_ant  = deltaflags.sum(axis=(0, 1, 2)) / deltavis2.sum(axis=(0, 1, 2))
        inv_var_chan = deltaflags.sum(axis=(0, 2, 3)) / deltavis2.sum(axis=(0, 2, 3))
    
    # Elements may have been set_trace to NaN due to division by zero. This simply zeroes those
    # elements.
    
    inv_var_ant[~np.isfinite(inv_var_ant)] = 0
    inv_var_chan[~np.isfinite(inv_var_chan)] = 0
    
    return noise_est, inv_var_ant, inv_var_chan
>>>>>>> 2bfdc3a9


def solve_gains(obser_arr, model_arr, flags_arr, min_delta_g=1e-6, maxiter=30,
                chi_tol=1e-5, chi_interval=5, t_int=1, f_int=1, label="", ddid=None):
    """
    This function is the main body of the GN/LM method. It handles iterations
    and convergence tests.

    Args:
        obser_arr (np.array: n_tim, n_fre, n_ant, n_ant, n_cor, n_cor): Array containing the observed visibilities.
        model_arr (np.array: n_dir, n_tim, n_fre, n_ant, n_ant, n_cor, n_cor): Array containing the model visibilities.
        flags_arr (np.array: n_tim, n_fre, n_ant, n_ant): int array flagging invalid points
        min_delta_g (float): Gain improvement threshold.
        maxiter (int): Maximum number of iterations allowed.
        chi_tol (float): Chi-squared improvement threshold (relative)
        chi_interval (int): Interval at which the chi-squared test is performed.

    Returns:
        gains (np.array): Array containing the final gain estimates.
    """

    n_dir, n_tim, n_fre, n_ant, n_ant, n_cor, n_cor = model_arr.shape

    # n_tim and n_fre are the time and frequency dimensions of the data arrays.
    # n_timint and n_freint are the time and frequnecy dimensions of the gains.

    n_timint = int(math.ceil(float(n_tim)/t_int))   # Number of time intervals
    n_freint = int(math.ceil(float(n_fre)/f_int))   # Number of freq intervals
    n_tf  = n_fre*n_tim                             # Number of time-freq slots
    n_int = n_timint*n_freint                       # Number of solution intervals

    # Initialize gains to the appropriate shape with all gains set to identity. Create a copy to 
    # hold the gain of the previous iteration. 

    gain_shape = [n_dir, n_timint, n_freint, n_ant, n_cor, n_cor]
    
    gains     = np.empty(gain_shape, dtype=obser_arr.dtype)
    gains[:]  = np.eye(n_cor) 
    old_gains = gains.copy()
<<<<<<< HEAD
    #old_gains = np.empty_like(gains)
    #old_gains[:] = np.inf
    n_conv = 0   # number of converged solutions
    n_stall = 0  # number of intervals with stalled chi-sq
    n_sols = float(n_dir*n_int)
    n_vis2x2 = n_tf*n_ant*n_ant
    iters = 0

    # get noise estimates
    # noise is likely to vary across the band, so we estimate it per channel as well, and use that to normalize chi^2
    noise, inv_noise2_per_antchan, inv_noise2_per_ant, inv_noise2_per_chan = estimate_noise(obser_arr, flags_arr, ddid)
    # print>>log,inv_noise2_per_chan
    noise2 = noise**2

    # TODO: check number of equations per solution interval, and flag intervals where we don't have enough
    valid = flags_arr==0
    # n_ant vector: number of valid equations per each antenna (x2 because each complex equation is one real, one imaginary)
    eqs_per_antenna = np.sum(valid, axis=(0, 1, 2))*2
    # 2D array: number of valid equations per each time/freq slot
    eqs_per_tf_slot = np.sum(valid, axis=(-1, -2))*n_cor*n_cor*2
    # 2D array: number of valid equations per each time/freq interval
=======

    # Initialize some numbers used in convergence testing.

    n_cnvgd = 0 # Number of converged solutions
    n_stall = 0 # Number of intervals with stalled chi-sq
    n_sols = float(n_dir*n_int) # Number of gains solutions
    n_vis2x2 = n_tf*n_ant*n_ant # Number of 2x2 visbilities
    iters = 0   

    # Estimates the overall noise level and the inverse variance per channel and per antenna as 
    # noise varies across the band. This is used to normalize chi^2.

    noise_est, inv_var_ant, inv_var_chan = estimate_noise(obser_arr, flags_arr)

    # TODO: Check number of equations per solution interval, and deficient flag intervals.
    unflagged = (flags_arr==0)

    # (n_ant) vector containing the number of valid equations per antenna.
    # Factor of two is necessary as we have the conjugate of each equation too.

    eqs_per_antenna = 2*np.sum(unflagged, axis=(0, 1, 2))

    # (n_tim, n_fre) array containing number of valid equations per each time/freq slot.

    eqs_per_tf_slot = np.sum(unflagged, axis=(-1, -2))*n_cor*n_cor*2

    # (n_timint, n_freint) array containing number of valid equations per each time/freq interval.
    
>>>>>>> 2bfdc3a9
    eqs_per_interval = retile_array(eqs_per_tf_slot, n_timint, t_int, n_freint, f_int).sum(axis=(1,3))

    # The following determines the number of valid (unflagged) time/frequency slots and the number 
    # of valid solution intervals.

    valid_tf_slots  = eqs_per_tf_slot>0
    valid_intervals = eqs_per_interval>0
    num_valid_tf_slots  = valid_tf_slots.sum()
    num_valid_intervals = valid_intervals.sum()

    # In the event that there are no solution intervals with valid data, this will log some of the
    # flag information. This also breaks out of the function.

    if num_valid_intervals is 0:

        fstats = ""

        for flag, mask in FL.categories().iteritems():
            
            n_flag = np.sum((flags_arr & mask) != 0)/(n_cor*n_cor)
            fstats += ("%s:%d(%.2f%%) " % (flag, n_flag, n_flag*100./n_vis2x2)) if n_flag else ""

        print>> log, "{}: no valid solution intervals. Flags are: \n{}".format(label, fstats)
        
        return gains
    
    # Compute chi-squared normalization factor for each solution interval.
    
    chisq_norm = np.zeros_like(eqs_per_interval, dtype=obser_arr.real.dtype)
    chisq_norm[valid_intervals] = (1./eqs_per_interval[valid_intervals])

    # Initialize a tiled residual array (tiled by whole time/freq intervals). Shapes correspond to 
    # tiled array shape and the intermediate shape from which our view of the residual is selected.
    
    tiled_shape = [n_timint, t_int, n_freint, f_int, n_ant, n_ant, n_cor, n_cor]
    inter_shape = [n_timint*t_int, n_freint*f_int, n_ant, n_ant, n_cor, n_cor]
    
    tiled_resid_arr = np.zeros(tiled_shape, obser_arr.dtype)
    resid_arr = tiled_resid_arr.reshape(inter_shape)[:n_tim,:n_fre,...]
    compute_residual(obser_arr, model_arr, resid_arr, gains, t_int, f_int)

    # Chi-squared is computed by summation over antennas, correlations and intervals. Sum over 
    # time intervals, antennas and correlations first. Normalize by per-channel variance and finally
    # sum over frequency intervals.

    chi = np.sum(np.square(np.abs(tiled_resid_arr)), axis=(1,4,5,6,7))
    chi.reshape((n_timint,n_freint*f_int))[:,:n_fre] *= inv_var_chan[np.newaxis,:]
    chi = np.sum(chi, axis=2) * chisq_norm
    init_chi = mean_chi = chi.sum() / num_valid_intervals

    # The following provides some debugging information when verbose is set to > 0. 

    if verbose > 0:

        mineqs = eqs_per_interval[valid_intervals].min()
        maxeqs = eqs_per_interval.max()
        anteqs = np.sum(eqs_per_antenna!=0)
        
        fstats = ""

        for flag, mask in FL.categories().iteritems():
            
            n_flag = np.sum((flags_arr & mask) != 0)/(n_cor*n_cor)
            fstats += ("%s:%d(%.2f%%) " % (flag, n_flag, n_flag*100./n_vis2x2)) if n_flag else ""

        print>> log, ("{} Initial chisq = {:.4}, {}/{} valid intervals (min {}/max {} eqs per int)," 
                      " {}/{} valid antennas. Flags are: {}").format(   label, 
                                                                        init_chi,
                                                                        num_valid_intervals,
                                                                        n_int, 
                                                                        mineqs,
                                                                        maxeqs,
                                                                        anteqs,
                                                                        n_ant,
                                                                        fstats  )

    min_quorum = 0.99
    warned_null_gain = warned_boom_gain = False

    # Main loop of the NNLS method. Terminates after quorum is reached in either converged or 
    # stalled solutions or when the maximum number of iterations is exceeded.

    while n_cnvgd/n_sols < min_quorum and n_stall/n_int < min_quorum and iters < maxiter:
        
        iters += 1
        
        if iters % 2 == 0:
            gains = 0.5*(gains + compute_update(model_arr, obser_arr, gains, t_int, f_int))
        else:
            gains = compute_update(model_arr, obser_arr, gains, t_int, f_int)
        
        # TODO: various infs and NaNs here indicate something wrong with a solution. These should 
        # be flagged and accounted for properly in the statistics.
        
        # Compute values used in convergence tests.

        diff_g = np.sum(np.square(np.abs(old_gains - gains)), axis=(-1,-2,-3))
        norm_g = np.sum(np.square(np.abs(gains)), axis=(-1,-2,-3))
        norm_g[:,~valid_intervals] = 1      # Prevents division by zero.
        
        # Checks for unexpected null gain solutions and logs a warning.

        null_g = (norm_g==0)

        if null_g.any():
            norm_g[null_g] = 1
            if not warned_null_gain:
                print>>log, ModColor.Str("{} iteration {} WARNING: {} null gain solution(s) "
                                         "encountered".format(label, iters, null_g.sum()))
                warned_null_gain = True

        # Count converged solutions based on norm_diff_g. Flagged solutions will have a norm_diff_g
        # of 0 by construction.

        norm_diff_g = diff_g/norm_g
        n_cnvgd = np.sum(norm_diff_g <= min_delta_g**2)

        # Update old gains for subsequent convergence tests.

        old_gains = gains.copy()

        # Check residual behaviour after a number of iterations equal to chi_interval. This is 
        # expensive, so we do it as infrequently as possible.

        if (iters % chi_interval) == 0:

            old_chi, old_mean_chi = chi, mean_chi

            compute_residual(obser_arr, model_arr, resid_arr, gains, t_int, f_int)

            # TODO: Some residuals blow up and cause np.square() to overflow -- need to flag these.
            
            chi = np.sum(np.square(np.abs(tiled_resid_arr)), axis=(1, 4, 5, 6, 7))
            chi.reshape((n_timint, n_freint * f_int))[:, :n_fre] *= inv_var_chan[np.newaxis, :]
            chi = np.sum(chi, axis=2) * chisq_norm
            mean_chi = chi.sum() / num_valid_intervals

            # Check for stalled solutions - solutions for which the residual is no longer improving.

            n_stall = float(np.sum(((old_chi - chi) < chi_tol*old_chi)))

            if verbose > 1:

                delta_chi = (old_mean_chi-mean_chi)/old_mean_chi

                print>> log, ("{} iteration {} chi-sq is {:.4} delta {:.4}, max gain update {:.4}, "
                              "converged {:.2%}, stalled {:.2%}").format(   label,
                                                                            iters,
                                                                            mean_chi,
                                                                            delta_chi, 
                                                                            diff_g.max(), 
                                                                            n_cnvgd/n_sols, 
                                                                            n_stall/n_int   )

    print>>log, ("{}: {} iterations done. Converged {:.2%}, stalled {:.2%}. "
                "Chisq {:.4} -> {:.4}").format( label, 
                                                iters, 
                                                n_cnvgd/n_sols,
                                                n_stall/n_int, 
                                                init_chi, 
                                                mean_chi        )

    return gains


def apply_gains(obser_arr, gains, t_int=1, f_int=1):
    """
    Applies the inverse of the gain estimates to the observed data matrix.

    Args:
        obser_arr (np.array): Array of the observed visibilities.
        gains (np.array): Array of the gain estimates.

    Returns:
        inv_gdgh (np.array): Array containing (G^-1)D(G^-H).
    """

    g_inv = np.empty_like(gains)

    cyfull.cycompute_jhjinv(gains, g_inv) # Function can invert G.

    gh_inv = g_inv.transpose(0,1,2,3,5,4).conj()

    corr_vis = np.empty_like(obser_arr)

    cyfull.cycompute_corrected(obser_arr, g_inv, gh_inv, corr_vis, t_int, f_int)

    return corr_vis

def solve_and_save(obser_arr, model_arr, flags_arr, min_delta_g=1e-6, maxiter=30,
                   chi_tol=1e-6, chi_interval=5, t_int=1, f_int=1, label="", ddid=None):

    gains = solve_gains(obser_arr, model_arr, flags_arr, min_delta_g, maxiter,
                        chi_tol, chi_interval, t_int, f_int, label=label, ddid=ddid)

    corr_vis = apply_gains(obser_arr, gains, t_int, f_int)

    return gains, corr_vis

def debug():
    main(debugging=True)

def main(debugging=False):

    # init logger
    logger.enableMemoryLogging(True)

    if debugging:
        print>> log, "initializing from cubecal.last"
        args = cPickle.load(open("cubecal.last"))
        logger.logToFile(args.log, append=False)
    else:
        parser = argparse.ArgumentParser(description='Basic full-polarisation '
                                                     'calibration script.')
        parser.add_argument('msname', help='Name and location of MS.')
        parser.add_argument('smname', help='Name and location of sky model.',
                            type=str)
        parser.add_argument('-tc','--tchunk', type=int, default=1,
                            help='Determines time chunk size.')
        parser.add_argument('-fc','--fchunk', type=int, default=1,
                            help='Determines frequency chunk size.')
        parser.add_argument('--single-chunk-id', type=str,
                            help='Process only the specified chunk, then stop. Useful for debugging.')
        parser.add_argument('-ti','--tint', type=int, default=1,
                            help='Determines time solution intervals.')
        parser.add_argument('-fi','--fint', type=int, default=1,
                            help='Determines frequency solution intervals.')
        parser.add_argument('-af','--applyflags', action="store_true",
                            help='Apply FLAG column to data.')
        parser.add_argument('-bm','--bitmask', type=int, default=0,
                            help='Apply masked bitflags to data.')
        parser.add_argument('-maxit','--maxiter', type=int, default=50,
                            help='Maximum number of iterations.')
        parser.add_argument('-f', '--field', type=int,
                            help='Selects a particular FIELD_ID.')
        parser.add_argument('-d', '--ddid', type=int,
                            help='Selects a particular DATA_DESC_ID.')
        parser.add_argument('-p', '--precision', type=str, default='32',
                            help='Selects a particular data type.')
        parser.add_argument('--ddid_to', type=int, help='Selects range from'
                            '--ddid to a particular DATA_DESC_ID.')
        parser.add_argument('-ddes','--use_ddes', action="store_true",
                            help='Simulate and solve for directions in sky model')
        parser.add_argument('-sim','--simulate', action="store_true",
                            help='Simulate visibilities using Montblanc.')
        parser.add_argument('-delg','--min_delta_g', type=float, default=1e-6,
                            help='Stopping criteria for delta G - stop when '
                                 'solutions change less than this value.')
        parser.add_argument('-delchi','--min_delta_chi', type=float, default=1e-5,
                            help='Stopping criteria for delta chi - stop when '
                                 'the residual changes less than this value.')
        parser.add_argument('-chiint','--chi_interval', type=int, default=5,
                            help='Interval at which to check the chi squared '
                                 'value - expensive computation.')
        parser.add_argument('-nproc','--processes', type=int, default=1,
                            help='Number of processes to run.')
        parser.add_argument('-savco','--save_corrected', action="store_true",
                            help='Save corrected visibilities to MS.')
        parser.add_argument('-weigh','--apply_weights', action="store_true",
                            help='Use weighted least squares.')
        parser.add_argument('--plot_noise', action="store_true",
                            help='Plot noise stats.')
        parser.add_argument('-l', '--log', type=str, default="log",
                            help='Write output to log file.')
        parser.add_argument('-v', '--verbose', type=int, default=0,
                            help='Verbosity level for messages.')

        args = parser.parse_args()

        cPickle.dump(args, open("cubecal.last","w"))

        logger.logToFile(args.log, append=False)
        print>> log, "started: " + " ".join(sys.argv)

    global verbose
    verbose = args.verbose

    if args.ddid is not None:
        if args.ddid_to is not None:
            ddid =  args.ddid, args.ddid_to+1
        else:
            ddid = args.ddid
    else:
        ddid = None

    ms = ReadModelHandler(args.msname, args.smname, fid=args.field, ddid=ddid,
                          precision=args.precision, ddes=args.use_ddes,
                          simulate=args.simulate, apply_weights=args.apply_weights)
    if args.applyflags:
        ms.apply_flags = True
    if args.bitmask != 0:
        ms.bitmask = args.bitmask

    print>>log, "reading MS columns"
    ms.mass_fetch()
    print>>log, "defining chunks"
    ms.define_chunk(args.tchunk, args.fchunk, single_chunk_id=args.single_chunk_id)

    target = solve_and_save if args.save_corrected else solve_gains

    opts = { "min_delta_g"  : args.min_delta_g,
             "maxiter"      : args.maxiter,
             "chi_tol"      : args.min_delta_chi,
             "chi_interval" : args.chi_interval,
             "t_int"        : args.tint,
             "f_int"        : args.fint }


    t0 = time()

    # Debugging mode: run serially if processes is not set, or if a single chunk is specified.
    # Normal mode: use futures to run in parallel. TODO: Figure out if we can used shared memory to 
    # improve performance.
    
    if debugging or args.processes==1 or args.single_chunk_id:
        for obser, model, flags, weight, chunk_label in ms:
  
            if target is solve_and_save:
                gains, covis = target(obser, model, flags, ddid=ms._chunk_ddid, label = chunk_label, **opts)
                ms.arr_to_col(covis, [ms._chunk_ddid, ms._chunk_tchunk, ms._first_f, ms._last_f])
            else:
                gains = target(obser, model, flags, label = chunk_label, **opts)
            
            ms.add_to_gain_dict(gains, [ms._chunk_ddid, ms._chunk_tchunk, ms._first_f, ms._last_f],
                                args.tint, args.fint)

    else:
        with cf.ProcessPoolExecutor(max_workers=args.processes) as executor:
            future_gains = { executor.submit(target, obser, model, flags, ddid=ms._chunk_ddid, label=chunk_label, **opts) :
                             [ms._chunk_ddid, ms._chunk_tchunk, ms._first_f, ms._last_f]
                             for obser, model, flags, weight, chunk_label in ms }

            for future in cf.as_completed(future_gains):

                if target is solve_and_save:
                    gains, covis = future.result()
                    ms.arr_to_col(covis, future_gains[future])
                else:
                    gains = future.result()

                ms.add_to_gain_dict(gains, future_gains[future],
                                    args.tint, args.fint)

    print>>log, ModColor.Str("Time taken: {} seconds".format(time() - t0), col="green")

    print total_deltavis2
    if args.plot_noise:
        import pylab
        for ddid in total_deltavis2.iterkeys():
            noise = np.sqrt(total_deltavis2[ddid] / total_deltavalid[ddid])
            pylab.subplot(121)
            for ant in xrange(noise.shape[1]):
                pylab.plot(noise[:,ant])
            pylab.title("DDID {}".format(ddid))
            pylab.xlabel("channel")
            pylab.ylabel("noise")
            pylab.subplot(122)
            pylab.title("DDID {}".format(ddid))
            for chan in xrange(noise.shape[0]):
                pylab.plot(noise[chan,:])
            pylab.xlabel("antenna")
            pylab.ylabel("noise")
            pylab.show()

    ms.write_gain_dict()
    
    if target is solve_and_save:
        ms.save(ms.covis, "CORRECTED_DATA")<|MERGE_RESOLUTION|>--- conflicted
+++ resolved
@@ -1,5 +1,5 @@
 from ReadModelHandler import *
-from time import time,sleep
+from time import time
 import math
 import cyfull_complex as cyfull
 import argparse
@@ -129,23 +129,17 @@
         
         return out_arr
 
-<<<<<<< HEAD
 # accumulates total variance per antenna/channel over the entire MS
 # this is per DDID
 total_deltavis2 = {}
 total_deltavalid = {}
 
 def estimate_noise (data, flags, ddid):
-    """Given a data cube (n_tim, n_fre, n_ant, n_ant, n_cor, n_cor)
-    and a flag cube (n_tim, n_fre, n_ant, n_ant), estimates the noise in the data.
-=======
-def estimate_noise(data, flags):
     """
     Given a data cube with dimensions (n_tim, n_fre, n_ant, n_ant, n_cor, n_cor) and a flag cube 
     (n_tim, n_fre, n_ant, n_ant), this function estimates the noise in the data.
->>>>>>> 2bfdc3a9
-
-    Returns tuple of noise, inverse_noise_per_antenna_squared and inverse_noise_per_channel_squared.
+
+    Returns tuple of noise, inverse_noise_per_antenna_channel_squared, inverse_noise_per_antenna_squared and inverse_noise_per_channel_squared.
     """
 
     n_tim, n_fre, n_ant, n_ant, n_cor, n_cor = data.shape
@@ -179,10 +173,10 @@
     # This flag inversion gives a count of the valid estimates in deltavis2.
 
     deltaflags = ~deltaflags
-<<<<<<< HEAD
+
     # sum into n_fre, n_ant arrays
-    deltavis2_chan_ant = deltavis2.sum(axis=(0, 2))
-    deltanum_chan_ant = deltaflags.sum(axis=(0, 2))
+    deltavis2_chan_ant = deltavis2.sum(axis=(0, 2))  # sum, per chan, ant
+    deltanum_chan_ant = deltaflags.sum(axis=(0, 2))  # number of valid points per chan, ant
     # add to global stats
     if ddid not in total_deltavis2:
         total_deltavis2[ddid] = deltavis2_chan_ant.copy()
@@ -192,33 +186,15 @@
         total_deltavalid[ddid] += deltanum_chan_ant
     # now return the stddev per antenna, and per channel
     with np.errstate(divide='ignore', invalid='ignore'):  # ignore division by 0
-        noise = math.sqrt(deltavis2_chan_ant.sum() / deltanum_chan_ant.sum())
-        inv2_per_antchan =  deltavis2_chan_ant / deltanum_chan_ant
-        inv2_per_ant  = deltanum_chan_ant.sum(axis=0) / deltavis2_chan_ant.sum(axis=0)
-        inv2_per_chan = deltanum_chan_ant.sum(axis=1) / deltavis2_chan_ant.sum(axis=1)
+        noise_est = math.sqrt(deltavis2_chan_ant.sum() / deltanum_chan_ant.sum())
+        inv_var_antchan =  deltavis2_chan_ant / deltanum_chan_ant
+        inv_var_ant  = deltanum_chan_ant.sum(axis=0) / deltavis2_chan_ant.sum(axis=0)
+        inv_var_chan = deltanum_chan_ant.sum(axis=1) / deltavis2_chan_ant.sum(axis=1)
     # antennas/channels with no data end up with NaNs here, so replace them with 0
-    inv2_per_antchan[~np.isfinite(inv2_per_antchan)] = 0
-    inv2_per_ant[~np.isfinite(inv2_per_ant)] = 0
-    inv2_per_chan[~np.isfinite(inv2_per_chan)] = 0
-    return noise, inv2_per_antchan, inv2_per_ant, inv2_per_chan
-=======
-    
-    # This computes the inverse variance per antenna and per channel as well as an overall noise 
-    # estimate. Warnings are supressed as divide by zero is expected.
-
-    with np.errstate(divide='ignore', invalid='ignore'):
-        noise_est = math.sqrt(deltavis2.sum() / deltaflags.sum())
-        inv_var_ant  = deltaflags.sum(axis=(0, 1, 2)) / deltavis2.sum(axis=(0, 1, 2))
-        inv_var_chan = deltaflags.sum(axis=(0, 2, 3)) / deltavis2.sum(axis=(0, 2, 3))
-    
-    # Elements may have been set_trace to NaN due to division by zero. This simply zeroes those
-    # elements.
-    
+    inv_var_antchan[~np.isfinite(inv_var_antchan)] = 0
     inv_var_ant[~np.isfinite(inv_var_ant)] = 0
     inv_var_chan[~np.isfinite(inv_var_chan)] = 0
-    
-    return noise_est, inv_var_ant, inv_var_chan
->>>>>>> 2bfdc3a9
+    return noise_est, inv_var_antchan, inv_var_ant, inv_var_chan
 
 
 def solve_gains(obser_arr, model_arr, flags_arr, min_delta_g=1e-6, maxiter=30,
@@ -258,29 +234,6 @@
     gains     = np.empty(gain_shape, dtype=obser_arr.dtype)
     gains[:]  = np.eye(n_cor) 
     old_gains = gains.copy()
-<<<<<<< HEAD
-    #old_gains = np.empty_like(gains)
-    #old_gains[:] = np.inf
-    n_conv = 0   # number of converged solutions
-    n_stall = 0  # number of intervals with stalled chi-sq
-    n_sols = float(n_dir*n_int)
-    n_vis2x2 = n_tf*n_ant*n_ant
-    iters = 0
-
-    # get noise estimates
-    # noise is likely to vary across the band, so we estimate it per channel as well, and use that to normalize chi^2
-    noise, inv_noise2_per_antchan, inv_noise2_per_ant, inv_noise2_per_chan = estimate_noise(obser_arr, flags_arr, ddid)
-    # print>>log,inv_noise2_per_chan
-    noise2 = noise**2
-
-    # TODO: check number of equations per solution interval, and flag intervals where we don't have enough
-    valid = flags_arr==0
-    # n_ant vector: number of valid equations per each antenna (x2 because each complex equation is one real, one imaginary)
-    eqs_per_antenna = np.sum(valid, axis=(0, 1, 2))*2
-    # 2D array: number of valid equations per each time/freq slot
-    eqs_per_tf_slot = np.sum(valid, axis=(-1, -2))*n_cor*n_cor*2
-    # 2D array: number of valid equations per each time/freq interval
-=======
 
     # Initialize some numbers used in convergence testing.
 
@@ -293,7 +246,7 @@
     # Estimates the overall noise level and the inverse variance per channel and per antenna as 
     # noise varies across the band. This is used to normalize chi^2.
 
-    noise_est, inv_var_ant, inv_var_chan = estimate_noise(obser_arr, flags_arr)
+    noise_est, inv_var_antchan, inv_var_ant, inv_var_chan = estimate_noise(obser_arr, flags_arr, ddid)
 
     # TODO: Check number of equations per solution interval, and deficient flag intervals.
     unflagged = (flags_arr==0)
@@ -309,7 +262,6 @@
 
     # (n_timint, n_freint) array containing number of valid equations per each time/freq interval.
     
->>>>>>> 2bfdc3a9
     eqs_per_interval = retile_array(eqs_per_tf_slot, n_timint, t_int, n_freint, f_int).sum(axis=(1,3))
 
     # The following determines the number of valid (unflagged) time/frequency slots and the number 
@@ -624,7 +576,7 @@
     # Normal mode: use futures to run in parallel. TODO: Figure out if we can used shared memory to 
     # improve performance.
     
-    if debugging or args.processes==1 or args.single_chunk_id:
+    if debugging or args.processes<=1 or args.single_chunk_id:
         for obser, model, flags, weight, chunk_label in ms:
   
             if target is solve_and_save:
