--- conflicted
+++ resolved
@@ -11,19 +11,11 @@
 @cython.wraparound(False)
 @cython.boundscheck(False)
 @cython.nonecheck(False)
-<<<<<<< HEAD
-def cycompute_residual(np.ndarray[complex3264, ndim=7] m,
-                       np.ndarray[complex3264, ndim=6] g,
-                       np.ndarray[complex3264, ndim=6] gh,
-                       np.ndarray[complex3264, ndim=6] o,
-                       np.ndarray[complex3264, ndim=6] r,
-=======
 def cycompute_residual(np.ndarray[complex3264, ndim=8] m,
                        np.ndarray[complex3264, ndim=6] g,
                        np.ndarray[complex3264, ndim=6] gh,
                        np.ndarray[complex3264, ndim=7] o,
                        np.ndarray[complex3264, ndim=7] r,
->>>>>>> a6d2fbda
                        int t_int,
                        int f_int):
 
@@ -77,15 +69,9 @@
 @cython.wraparound(False)
 @cython.boundscheck(False)
 @cython.nonecheck(False)
-<<<<<<< HEAD
-def cycompute_jh(np.ndarray[complex3264, ndim=7] m,
-                 np.ndarray[complex3264, ndim=6] g,
-                 np.ndarray[complex3264, ndim=7] jh,
-=======
 def cycompute_jh(np.ndarray[complex3264, ndim=8] m,
                  np.ndarray[complex3264, ndim=6] g,
                  np.ndarray[complex3264, ndim=8] jh,
->>>>>>> a6d2fbda
                  int t_int,
                  int f_int):
 
@@ -126,13 +112,8 @@
 @cython.wraparound(False)
 @cython.boundscheck(False)
 @cython.nonecheck(False)
-<<<<<<< HEAD
-def cycompute_jhr(np.ndarray[complex3264, ndim=7] jh,
-                  np.ndarray[complex3264, ndim=6] r,
-=======
 def cycompute_jhr(np.ndarray[complex3264, ndim=8] jh,
                   np.ndarray[complex3264, ndim=7] r,
->>>>>>> a6d2fbda
                   np.ndarray[complex3264, ndim=6] jhr,
                   int t_int,
                   int f_int):
@@ -179,11 +160,7 @@
 @cython.wraparound(False)
 @cython.boundscheck(False)
 @cython.nonecheck(False)
-<<<<<<< HEAD
-def cycompute_jhj(np.ndarray[complex3264, ndim=7] jh,
-=======
 def cycompute_jhj(np.ndarray[complex3264, ndim=8] jh,
->>>>>>> a6d2fbda
                   np.ndarray[complex3264, ndim=6] jhj,
                   int t_int,
                   int f_int):
@@ -231,14 +208,10 @@
 @cython.nonecheck(False)
 def cycompute_jhjinv(np.ndarray[complex3264, ndim=6] jhj,
                      np.ndarray[complex3264, ndim=6] jhjinv):
-<<<<<<< HEAD
-=======
     """
     This inverts the approximation to the Hessian, jhj. Note that asa as useful side effect, it is 
     also suitable for inverting the gains.
     """
-
->>>>>>> a6d2fbda
 
     cdef int d, t, f, aa, ab = 0
     cdef int n_dir, n_tim, n_fre, n_ant
