--- conflicted
+++ resolved
@@ -198,23 +198,14 @@
 
                 srcs, snks = [], []
 
-<<<<<<< HEAD
                 measet_src = MSSourceProvider(self, data, sort_ind)
                 tigger_src = TiggerSourceProvider(self)
                 cached_src = CachedSourceProvider(tigger_src, clear_start=True, clear_stop=True)
-
-                srcs.append(measet_src)
+                cached_ms_src = CachedSourceProvider(measet_src, cache_data_sources=["parallactic_angles"],
+                                                        clear_start=False, clear_stop=False)
+
+                srcs.append(cached_ms_src)
                 srcs.append(cached_src)
-=======
-            measet_src = MSSourceProvider(self, data, sort_ind)
-            tigger_src = TiggerSourceProvider(self)
-            cached_src = CachedSourceProvider(tigger_src, clear_start=True, clear_stop=True)
-            cached_ms_src = CachedSourceProvider(measet_src, cache_data_sources=["parallactic_angles"],
-                                                 clear_start=False, clear_stop=False)
-
-            srcs.append(cached_ms_src)
-            srcs.append(cached_src)
->>>>>>> 0fa30e17
 
                 if self.handler.beam_pattern:
                     arbeam_src = FitsBeamSourceProvider(self.handler.beam_pattern,
@@ -231,19 +222,11 @@
 
                 snks.append(column_snk)
 
-<<<<<<< HEAD
                 for direction in xrange(ndirs):
                     print>>log(2), "simulating visbilities in direction {}.".format(direction)
-                    simulate(srcs, snks)
+                    simulate(srcs, snks, self.handler.mb_opts)
                     tigger_src.update_target()
                     column_snk._dir += 1
-=======
-            for direction in xrange(ndirs):
-                print>>log, "simulating visbilities in direction {}.".format(direction)
-                simulate(srcs, snks, self.handler.mb_opts)
-                tigger_src.update_target()
-                column_snk._dir += 1
->>>>>>> 0fa30e17
 
                 self.unprep_data(data, nrows)
 
@@ -667,14 +650,9 @@
 class ReadModelHandler:
 
     def __init__(self, ms_name, data_column, sm_name, model_column, output_column=None,
-<<<<<<< HEAD
-                 taql=None, fid=None, ddid=None, flagopts={}, double_precision=False, ddes=False,
-                 weight_column=None, beam_pattern=None, beam_l_axis=None, beam_m_axis=None):
-=======
-                 taql=None, fid=None, ddid=None, flagopts={}, precision="32", ddes=False, 
+                 taql=None, fid=None, ddid=None, flagopts={}, double_precision=False, ddes=False, 
                  weight_column=None, beam_pattern=None, beam_l_axis=None, beam_m_axis=None,
                  mb_opts=None):
->>>>>>> 0fa30e17
 
         if montblanc is None and sm_name:
             print>>log, ModColor.Str("Error importing Montblanc: ")
@@ -703,14 +681,8 @@
         self._ddesctab = pt.table(self.ms_name + "::DATA_DESCRIPTION", ack=False)
         self._feedtab = pt.table(self.ms_name + "::FEED", ack=False)
 
-<<<<<<< HEAD
         self.ctype = np.complex128 if double_precision else np.complex64
         self.ftype = np.float64 if double_precision else np.float32
-
-=======
-        self.ctype = np.complex128 if precision==64 else np.complex64
-        self.ftype = np.float64 if precision==64 else np.float32
->>>>>>> 0fa30e17
         self.nfreq = self._spwtab.getcol("NUM_CHAN")[0]
         self.ncorr = self._poltab.getcol("NUM_CORR")[0]
         self.nants = self._anttab.nrows()
