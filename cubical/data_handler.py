--- conflicted
+++ resolved
@@ -91,35 +91,15 @@
     elif type(arg) is list:
         return arg
     elif type(arg) is not str:
-<<<<<<< HEAD
         raise TypeError("can't parse argument of type '%s' as a range or slice"%type(arg))
-=======
-        raise TypeError("Cannot parse range of type '%s'."%type(arg))
-
->>>>>>> fb92f51c
     arg = arg.strip()
 
     if re.match("\d+$", arg):
         return [ int(arg) ]
     elif "," in arg:
         return map(int,','.split(arg))
-<<<<<<< HEAD
+
     return fullrange[_parse_range(arg, "range or slice")]
-=======
-    
-    if re.match("(\d*)~(\d*)$", arg):
-        i0, i1 = arg.split("~", 1)
-        i0 = int(i0) if i0 else None
-        i1 = int(i1)+1 if i1 else None
-    elif re.match("(\d*):(\d*)$", arg):
-        i0, i1 = arg.split(":", 1)
-        i0 = int(i0) if i0 else None
-        i1 = int(i1) if i1 else None
-    else:
-        raise ValueError("Cannot parse range '%s'."%arg)
-    
-    return fullrange[slice(i0,i1)]
->>>>>>> fb92f51c
 
 
 ## TERMINOLOGY:
@@ -275,13 +255,8 @@
         
         rowchunk, chan0, chan1 = self._chunk_dict[key]
         timeslice = slice(self.times[rowchunk.rows[0]], self.times[rowchunk.rows[-1]] + 1)
-<<<<<<< HEAD
-        return self.handler.uniq_times[timeslice], self.handler._ddid_chanfreqs[rowchunk.ddid, chan0:chan1], \
-=======
-        
         return self.handler.uniq_times[timeslice], \
-               self.handler._chanfr[rowchunk.ddid, chan0:chan1], \
->>>>>>> fb92f51c
+               self.handler._ddid_chanfreqs[rowchunk.ddid, chan0:chan1], \
                slice(self.times[rowchunk.rows[0]], self.times[rowchunk.rows[-1]] + 1), \
                slice(rowchunk.ddid * self.handler.nfreq + chan0, rowchunk.ddid * self.handler.nfreq + chan1)
 
@@ -318,12 +293,8 @@
         
         nrows = self.last_row - self.first_row + 1
         
-<<<<<<< HEAD
-        data['obvis'] = obvis = self.handler.fetchslice(self.handler.data_column, self.first_row, nrows).astype(self.handler.ctype)
-=======
-        data['obvis'] = self.handler.fetch(
-                         self.handler.data_column, self.first_row, nrows).astype(self.handler.ctype)
->>>>>>> fb92f51c
+        data['obvis'] = obvis = self.handler.fetchslice(
+            self.handler.data_column, self.first_row, nrows).astype(self.handler.ctype)
         print>> log(2), "  read " + self.handler.data_column
 
         self.uvwco = uvw = data['uvwco'] = self.handler.fetch("UVW", self.first_row, nrows)
@@ -334,7 +305,6 @@
         # Montblanc's strict requirements. 
 
         if load_model:
-<<<<<<< HEAD
             model_shape = [ len(self.handler.model_directions), len(self.handler.models) ] + list(obvis.shape)
             loaded_models = {}
             expected_nrows = None
@@ -386,9 +356,9 @@
                                 snks = [ column_snk ]
 
                                 for direction in xrange(ndirs):
+                                    tigger_source.set_direction(direction)
+                                    column_snk.set_direction(direction)
                                     simulate(srcs, snks, self.handler.mb_opts)
-                                    tigger_source.update_target()
-                                    column_snk._dir += 1
 
                                 # now associate each cluster in the LSM with an entry in the loaded_models cache
                                 loaded_models[model_source] = {
@@ -424,75 +394,6 @@
                             wcol_cache[weight_col] = wcol[:, self.handler._channel_slice, :]
                     weights[i, ...] = wcol_cache[weight_col]
                 del wcol_cache
-=======
-            if self.handler.sm_name:
-
-                print>>log, "computing model visibilities"
-
-                expected_nrows, sort_ind, row_identifiers = self.prep_data(data)
-
-                srcs, snks = [], []
-
-                measet_src = MSSourceProvider(self, data, sort_ind)
-                tigger_src = TiggerSourceProvider(self)
-                cached_src = CachedSourceProvider(tigger_src, clear_start=True, clear_stop=True)
-                cached_ms_src = CachedSourceProvider(measet_src, 
-                                                     cache_data_sources=["parallactic_angles"],
-                                                     clear_start=False, clear_stop=False)
-
-                srcs.append(cached_ms_src)
-                srcs.append(cached_src)
-
-                if self.handler.beam_pattern:
-                    arbeam_src = FitsBeamSourceProvider(self.handler.beam_pattern,
-                                                        self.handler.beam_l_axis,
-                                                        self.handler.beam_m_axis)
-                    srcs.append(arbeam_src)
-
-                ndirs = tigger_src._nclus
-                model_shape = np.array([ndirs, 1, expected_nrows, self.nchan, self.ncorr])
-
-                data.addSharedArray('movis', model_shape, self.handler.ctype)
-
-                column_snk = ColumnSinkProvider(self, data, sort_ind)
-
-                snks.append(column_snk)
-
-                for direction in xrange(ndirs):
-                    print>>log(2), "simulating visbilities in direction {}.".format(direction)
-                    simulate(srcs, snks, self.handler.mb_opts)
-                    tigger_src.update_target()
-                    column_snk._dir += 1
-
-                self.unprep_data(data, nrows)
-
-                data['movis'] = data['movis'][:,:,row_identifiers,:,:]
-
-            elif self.handler.model_column:
-                print>>log, "no LSM specified, reading {} only".format(self.handler.model_column)
-                model_shape = [1,1] + list(data['obvis'].shape)
-                data.addSharedArray('movis', model_shape, self.handler.ctype)
-
-            else:
-                raise RuntimeError("neither --model-lsm nor --model-column set")
-
-            if self.handler.model_column:
-
-                data['movis'][0,0,...] += self.handler.fetch(self.handler.model_column, 
-                                                             self.first_row,
-                                                             nrows).astype(self.handler.ctype)
-
-                print>> log(2), "  read " + self.handler.model_column
-
-            if self.handler.weight_column:
-                weight = self.handler.fetch(self.handler.weight_column, self.first_row, nrows)
-                # If weight_column is WEIGHT, expand along the freq axis (looks like WEIGHT SPECTRUM).
-                if self.handler.weight_column == "WEIGHT":
-                    data['weigh'] = weight[:, np.newaxis, :].repeat(self.handler.nfreq, 1)
-                else:
-                    data['weigh'] = weight
-                print>> log(2), "  read weights from column {}".format(self.handler.weight_column)
->>>>>>> fb92f51c
 
         data.addSharedArray('covis', data['obvis'].shape, self.handler.ctype)
 
@@ -578,17 +479,10 @@
 
         return data
 
-<<<<<<< HEAD
     def prep_for_montblanc(self):
-=======
-    def prep_data(self, data):
         """
         Manipulates data to be consistent with Montblanc's requirements. Mainly adds elements 
         which are missing from the measurement set.
-
-        Args:
-            data (:obj:`~cubical.tools.shared_dict.SharedDict`):
-                Shared dictionary containing data from the measurement set.
 
         Returns:
             tuple:
@@ -598,7 +492,6 @@
             ValueError:
                 If the number of rows remains inconsistent after removing auto-correlations.")
         """
->>>>>>> fb92f51c
 
         # Given data, we need to make sure that it looks the way MB wants it to.
         # First step - check the number of rows.
@@ -686,46 +579,25 @@
 
         return expected_nrows, sorted_ind, row_identifiers
 
-<<<<<<< HEAD
     def unprep_for_montblanc(self, nrows):
-
-            self.uvwco = self.uvwco[:nrows,...]
-            self.antea = self.antea[:nrows]
-            self.anteb = self.anteb[:nrows]
-            self.time_col = self.time_col[:nrows]
-            self.ddid_col = self.ddid_col[:nrows]
-=======
-    def unprep_data(self, data, nrows):
-        """
-        Reverts the changes made by prepdata. Makes data consistent with the measurement set.
-
-        Args:
-            data (:obj:`~cubical.tools.shared_dict.SharedDict`):
-                Shared dictionary containing data from the measurement set.
+        """
+        Reverts the changes made by prep_for_montblanc. Makes data consistent with the measurement set.
+
+        Args:
             nrows (int):
-                Number of rows which were present in the measurement set prior to prep_data.
-        """
-
-        data['uvwco'] = data['uvwco'][:nrows,...]
+                Number of rows which were present in the measurement set prior to prep_for_montblanc.
+        """
+        self.uvwco = self.uvwco[:nrows,...]
         self.antea = self.antea[:nrows]
         self.anteb = self.anteb[:nrows]
         self.time_col = self.time_col[:nrows]
         self.ddid_col = self.ddid_col[:nrows]
->>>>>>> fb92f51c
+
 
     def get_chunk_cubes(self, key):
         """
         Produces the CubiCal data cubes corresponding to the specified key.
 
-<<<<<<< HEAD
-        Shapes are as follows:
-            data:       [Ntime, Nfreq, Nant, Nant, 2, 2]
-            model:      [Ndir, Nmod, Ntime, Nfreq, Nant, Nant, 2, 2]
-            flags:      [Ntime, Nfreq, Nant, Nant]
-            weights:    [Nmod, Ntime, Nfreq, Nant, Nant] or None for no weighting
-
-        Nmod refers to number of models simultaneously fitted.
-=======
         Args:
             key (str):
                 The label corresponding to the chunk of interest.
@@ -735,11 +607,10 @@
                 The data, model, flags and weights cubes for the given chunk key. 
                 Shapes are as follows:
             
-                - data (np.ndarray):    [n_mod, n_tim, n_fre, n_ant, n_ant, 2, 2]
+                - data (np.ndarray):    [n_tim, n_fre, n_ant, n_ant, 2, 2]
                 - model (np.ndarray):   [n_dir, n_mod, n_tim, n_fre, n_ant, n_ant, 2, 2]
                 - flags (np.ndarray):   [n_tim, n_fre, n_ant, n_ant]
                 - weights (np.ndarray): [n_mod, n_tim, n_fre, n_ant, n_ant] or None for no weighting
->>>>>>> fb92f51c
 
                 n_mod refers to number of models simultaneously fitted.
         """
