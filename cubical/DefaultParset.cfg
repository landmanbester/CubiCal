[data]
_Help			= Visibility data options
ms		        =           # MS name #type:str
column          = DATA      # MS column to read for data    #metavar:COLUMN #type:str
time-chunk       = 128
freq-chunk       = 64
chunk-on-scans   = 1        # If True, then time chunks will be broken up by change in SCAN_NUMBER. #type:bool
single-chunk     =          # If set, processes just one chunk of data matching the chunk ID. Useful for debugging.

[sel]
_Help = Data selection options
field                  = 0             # FIELD_ID to read. #metavar:FIELD #type:int
ddid                   = None          # DATA_DESC_IDs to read. Default reads all. Can be specified as e.g. "5",
    "5,6,7", ""5~7" (inclusive range), "5:8" (exclusive range), "5:" (from 5 to last). #metavar:DDID
taql                   =               # additional TaQL selection string #metavar:TaQL #type:str

[model]
_Help			= Calibration model options
lsm             =               # predict model visibilities from given LSM (using Montblanc). #metavar:FILENAME #type:str
column          = MODEL_DATA    # read additional model visibilities from given MS column.
ddes            = 0             # use DDEs (--Model-LSM must be set).
beam-pattern	= None		    # Apply beams if specified eg. 'beam_$(corr)_$(reim).fits' or 'beam_$(CORR)_$(REIM).fits'
beam-l-axis		= None
beam-m-axis		= None

[montblanc] 
_Help			= Montblanc simulation options 
device-type		= CPU # Use CPU or GPU for simulation. #options:CPU|GPU
dtype			= float # Precision for simulation. #options:float|double
feed-type		= linear # Simulate using linear or circular feeds. #options:linear|circular
mem-budget		= 1024 # Memory budget in MB for simulation. #type:int

[weight]
_Help			= Weighting options
column          = WEIGHT_SPECTRUM   # column to read weights from

[flags]
_Help			= Flagging options
apply             = legacy
auto-init         = legacy     # insert BITFLAG column if missing, and initialize named flagset from FLAG/FLAG_ROW
save              = cubical    # save flags to named flagset in BITFLAG. If none or 0, doesn't save
reinit-bitflags   = 0          # if true, reninitializes BITFLAG column from scratch. Useful if you ended up with a dead one. #type:bool
tf-chisq-median   = 1.2
tf-np-median      = 0.5
time-density      = 0.5
chan-density      = 0.5
ddid-density      = 0.5

[sol]
_Help			 = Solution options which apply at the solver level.
<<<<<<< HEAD
jones            = G             # comma-separated list of Jones terms to enable (matching --j1-label, --j2-label, etc.)
precision        = 32            # Solve in single or double precision #options:32|64
=======
precision        = 32            # Solve in single or double precision #options:32|64
jones-type       = complex-2x2   # Type of Jones matrix to solve for #options:complex-2x2|phase-diag|robust-2x2|jones-chain
>>>>>>> 0fa30e17
delta-g          = 1e-6
delta-chi        = 1e-5
chi-int          = 5
last-rites       = 1    # Re-estimate chi^2 and noise at the end of a solution cycle. Disabling last rites can save a
<<<<<<< HEAD
stall-quorum	 = 0.99 # Minimum percentage of stalled solutions to accept.
=======
    					bit of time, but makes the post-solution stats less informative. #type:bool
n-terms			 = 1	# Number of terms. Ignored unless a jones-chain solver is specified.
stall-quorum	 = 0.99 # Minimum percentage of stalled solutions to accept.	
>>>>>>> 0fa30e17

[dist]
_Help			= Parallelization and distribution options
ncpu            = 0                 # number of CPUs to use (0 or 1 disables parallelism) #type:int
min-chunks      = 32                # minimum number of chunks to load into memory at once

[out]
_Help			= Options for output products
name		    = cubical           # Base name of output files. #metavar:BASENAME #type:str
mode            = sc                # Operational mode.
    so: solve only;
    sc: solve and generate corrected visibilities;
    sr: solve and generate corrected residuals;
    ac: apply solutions, generate corrected visibilities;
    ar: apply solutions, generate corrected residuals
    #options:so|sc|sr|ac|ar
column          = CORRECTED_DATA    # Output MS column name (if not solve-only mode)
plots           = 1                 # Generate summary plots. #type:bool
plots-show      = 1                 # Show summary plots interactively. #type:bool


[log]
_Help = Options related to logging
memory 			= 1      # log memory use #type:bool
boring 			= 0      # disable progress bars and other pretty console output #type:bool
append 			= 0      # append to log file if it exists (default truncates) #type:bool

[debug]
_Help = Debugging options for the discerning masochist
verbose = 0              # Output verbosity level. #type:int #metavar:LEVEL
pdb = 0                  # Jumps into pdb on error. #type:bool

[misc]
_Help             = Miscellaneous options
random-seed       = None         # seed random number generator with explicit seed, if given. Useful for reproducibility
		   		  of the random-based optimizations (sparsification, etc.). #metavar:N
parset-version    = 0.1          # parset version number, for migration purposes. Can't be specified on command line. #no_cmdline:1

[j1]
_Help = Options related to the first (leftmost) term in the Jones chain.
solvable 	= 1			# Determines whether CubiCal will solve for this gain. Used in conjuction with
						init-from. #type:bool
<<<<<<< HEAD
label       = G         # Jones matrix label
type        = complex-2x2   # Type of Jones matrix to solve for #options:complex-2x2|phase-diag|robust-2x2
    Note that if multiple Jones terms are enabled, then only complex-2x2 is supported (for now)
load-from   =           # Load solutions from given database
save-to     = {data[ms]}/G-field:{sel[field]}  # save solutions to given database
=======
init-from   =			# Initialize this gain from a saved .npz file. #type:str						
dd-term 	= 0			# Determines whether this term is direction dependent. #type:bool
update-type = full 		# Determines update type for Jones chain functionality. Full is the default behaviour,
						phase-diag normalises the on-diagonal term and discards the off-diagonals, diag discards the off diagonal terms. #options:full|phase-diag|diag
time-int    = 1			# Time solution interval for this term.
freq-int    = 1			# Frequency solution interval for this term.
clip-low    = .1   		# amplitude clipping: flag solutions with diagonal amplitudes below this value. #metavar:AMPL
						#type:float
clip-high   = 10   		# amplitude clipping: flag solutions with any amplitudes above this value. #metavar:AMPL 
						#type:float
clip-after  = 5			# Number of iterations after which to clip this gain. #metavar:NITER #type:int
max-iter    = 200		# Maximum number of iterations spent on this term.
conv-quorum = 0.99		# Minimum percentage of converged solutions to accept.
term-iters	= 2			# Number of iterations to perform on this term before switching to the next. Must be even.

[j2]
_Help = Options related to the second (from the left) term in the Jones chain.
solvable 	= 1			# Determines whether CubiCal will solve for this gain. Used in conjuction with
						init-from. #type:bool
init-from   =			# Initialize this gain from a saved .npz file. #type:str						
>>>>>>> 0fa30e17
dd-term 	= 0			# Determines whether this term is direction dependent. #type:bool
update-type = full 		# Determines update type for Jones chain functionality. Full is the default behaviour,
						phase-diag normalises the on-diagonal term and discards the off-diagonals, diag discards the off diagonal terms. #options:full|phase-diag|diag
time-int    = 1			# Time solution interval for this term.
freq-int    = 1			# Frequency solution interval for this term.
clip-low    = .1   		# amplitude clipping: flag solutions with diagonal amplitudes below this value. #metavar:AMPL
						#type:float
clip-high   = 10   		# amplitude clipping: flag solutions with any amplitudes above this value. #metavar:AMPL 
						#type:float
clip-after  = 5			# Number of iterations after which to clip this gain. #metavar:NITER #type:int
max-iter    = 200		# Maximum number of iterations spent on this term.
conv-quorum = 0.99		# Minimum percentage of converged solutions to accept.
term-iters	= 2			# Number of iterations to perform on this term before switching to the next. Must be even.

<<<<<<< HEAD
[j2]
_Help = Options related to the second (from the left) term in the Jones chain.
solvable 	= 1			# Determines whether CubiCal will solve for this gain. Used in conjuction with
						init-from. #type:bool
label       = B         # Jones matrix label
type        = complex-2x2   # Type of Jones matrix to solve for #options:complex-2x2|phase-diag|robust-2x2
    Note that if multiple Jones terms are enabled, then only complex-2x2 is supported (for now)
load-from   =           # Load solutions from given database
save-to     = {data[ms]}/B-field:{sel[field]}  # save solutions to given database
dd-term 	= 0			# Determines whether this term is direction dependent. #type:bool
update-type = full 		# Determines update type for Jones chain functionality. Full is the default behaviour,
						phase-diag normalises the on-diagonal term and discards the off-diagonals, diag discards the off diagonal terms. #options:full|phase-diag|diag
time-int    = 1			# Time solution interval for this term.
freq-int    = 1			# Frequency solution interval for this term.
clip-low    = .1   		# amplitude clipping: flag solutions with diagonal amplitudes below this value. #metavar:AMPL
						#type:float
clip-high   = 10   		# amplitude clipping: flag solutions with any amplitudes above this value. #metavar:AMPL 
						#type:float
clip-after  = 5			# Number of iterations after which to clip this gain. #metavar:NITER #type:int
max-iter    = 200		# Maximum number of iterations spent on this term.
conv-quorum = 0.99		# Minimum percentage of converged solutions to accept.
term-iters	= 2			# Number of iterations to perform on this term before switching to the next. Must be even.

=======
>>>>>>> 0fa30e17
[j3]
_Help = Options related to the third (from the left) term in the Jones chain.
solvable 	= 1			# Determines whether CubiCal will solve for this gain. Used in conjuction with
						init-from. #type:bool
<<<<<<< HEAD
label       = dE        # Jones matrix label
type        = complex-2x2   # Type of Jones matrix to solve for #options:complex-2x2|phase-diag|robust-2x2
    Note that if multiple Jones terms are enabled, then only complex-2x2 is supported (for now)
load-from   =           # Load solutions from given database
save-to     = {data[ms]}/dE-field:{sel[field]}  # save solutions to given database
dd-term 	= 1			# Determines whether this term is direction dependent. #type:bool
=======
init-from   =			# Initialize this gain from a saved .npz file. #type:str						
dd-term 	= 0			# Determines whether this term is direction dependent. #type:bool
>>>>>>> 0fa30e17
update-type = full 		# Determines update type for Jones chain functionality. Full is the default behaviour,
						phase-diag normalises the on-diagonal term and discards the off-diagonals, diag discards the off diagonal terms. #options:full|phase-diag|diag
time-int    = 1			# Time solution interval for this term.
freq-int    = 1			# Frequency solution interval for this term.
clip-low    = .1   		# amplitude clipping: flag solutions with diagonal amplitudes below this value. #metavar:AMPL
						#type:float
clip-high   = 10   		# amplitude clipping: flag solutions with any amplitudes above this value. #metavar:AMPL 
						#type:float
clip-after  = 5			# Number of iterations after which to clip this gain. #metavar:NITER #type:int
max-iter    = 200		# Maximum number of iterations spent on this term.
conv-quorum = 0.99		# Minimum percentage of converged solutions to accept.
term-iters	= 2			# Number of iterations to perform on this term before switching to the next. Must be even.

##  * ``DefaultParset.cfg`` now contains comment clauses which are auto-parsed into documentation by ``ReadCfg.py``, and
##  automatically converted into OptionParser command-line arguments. 
##
##  * Command-line arguments are formed as ``--Section-OptionName``.
##
##  * Each section can contain a ``_Help = section description`` option. This is turned into a docstring for the section.
##
##  * Each option line can contain a comment, preceded by "#". This is turned into a docstring for the option. Note that
##  long comments can be continued on the next line simply by indenting the next line. 
##
##  * Option comments can have embedded attributes of the form ``#attr:value``. These are removed from the docstring 
##  automatically. All attributes are optional! A few attributes have special meaning, as per below. 
##
##  * ``#type:TYPE`` forces the option to be interpreted as a specific Python type. E.g. ``#type:bool``, ``#type:str``,
##  ``#type:float``. In the absence of an explicit type attribute, the option will be parsed into a valid Python value 
##  (using ``eval()``), and converted into a string if that fails. This means that e.g. "None" will be interpreted as 
##  ``None`` and not the string ``"None"``. Note that this mechanism has some pitfalls: for example "all" gets parsed 
##  into the built-in ``all()`` function (unless surrounded by quotes), so if you want to make sure an option is treated 
##  as a string, make sure you add a ``#type:str`` attribute. 
##
##  * ``#options:A|B|C`` specifies that the option is a "selector" with a fixed set of values. See, for example, 
##  ``#options:None|LOFAR|FITS`` in BeamModel. 
##
##  * ``#metavar:VAR`` is passed to the metavar argument of ``OptionParser.add_option()``. This makes for a nicer-looking
##   command-line help. E.g. ``#metavar:MHz``. 
##
##  * ``#cmdline-only:1`` specifies that the option can only be changed from the command-line, not via a parset. 
##
##  * Options can have aliases. *NB: I'm not convinced about this feature. Maybe it makes things too confusing and should
##   be removed.* For example, 
##
##  ```
##  [Caching]
##  PSF|CachePSF            = 1         # Cache PSF data. May be expensive with large images, hence optional #type:bool
##  ```
##
##  means that the command-line option can be specified as ``--Caching-PSF`` or ``--CachePSF``. The second form is the 
##  "global alias". The GD object in DDFacet will contain both ``GD["Caching"]["PSF"]`` and 
##  ``GD["Caching"]["CachePSF"]``, set to the same value.<|MERGE_RESOLUTION|>--- conflicted
+++ resolved
@@ -48,24 +48,13 @@
 
 [sol]
 _Help			 = Solution options which apply at the solver level.
-<<<<<<< HEAD
 jones            = G             # comma-separated list of Jones terms to enable (matching --j1-label, --j2-label, etc.)
 precision        = 32            # Solve in single or double precision #options:32|64
-=======
-precision        = 32            # Solve in single or double precision #options:32|64
-jones-type       = complex-2x2   # Type of Jones matrix to solve for #options:complex-2x2|phase-diag|robust-2x2|jones-chain
->>>>>>> 0fa30e17
 delta-g          = 1e-6
-delta-chi        = 1e-5
+delta-chi        = 1e-6
 chi-int          = 5
-last-rites       = 1    # Re-estimate chi^2 and noise at the end of a solution cycle. Disabling last rites can save a
-<<<<<<< HEAD
-stall-quorum	 = 0.99 # Minimum percentage of stalled solutions to accept.
-=======
-    					bit of time, but makes the post-solution stats less informative. #type:bool
-n-terms			 = 1	# Number of terms. Ignored unless a jones-chain solver is specified.
-stall-quorum	 = 0.99 # Minimum percentage of stalled solutions to accept.	
->>>>>>> 0fa30e17
+last-rites       = 1    # Re-estimate chi^2 and noise at the end of a solution cycle. Disabling last rites can save a bit of time, but makes the post-solution stats less informative. #type:bool
+stall-quorum	 = 0.99 # Minimum percentage of stalled solutions to accept.    						
 
 [dist]
 _Help			= Parallelization and distribution options
@@ -107,15 +96,12 @@
 [j1]
 _Help = Options related to the first (leftmost) term in the Jones chain.
 solvable 	= 1			# Determines whether CubiCal will solve for this gain. Used in conjuction with
-						init-from. #type:bool
-<<<<<<< HEAD
+						load-from. #type:bool
 label       = G         # Jones matrix label
 type        = complex-2x2   # Type of Jones matrix to solve for #options:complex-2x2|phase-diag|robust-2x2
     Note that if multiple Jones terms are enabled, then only complex-2x2 is supported (for now)
 load-from   =           # Load solutions from given database
-save-to     = {data[ms]}/G-field:{sel[field]}  # save solutions to given database
-=======
-init-from   =			# Initialize this gain from a saved .npz file. #type:str						
+save-to     = {data[ms]}/G-field:{sel[field]}  # save solutions to given database						
 dd-term 	= 0			# Determines whether this term is direction dependent. #type:bool
 update-type = full 		# Determines update type for Jones chain functionality. Full is the default behaviour,
 						phase-diag normalises the on-diagonal term and discards the off-diagonals, diag discards the off diagonal terms. #options:full|phase-diag|diag
@@ -133,28 +119,7 @@
 [j2]
 _Help = Options related to the second (from the left) term in the Jones chain.
 solvable 	= 1			# Determines whether CubiCal will solve for this gain. Used in conjuction with
-						init-from. #type:bool
-init-from   =			# Initialize this gain from a saved .npz file. #type:str						
->>>>>>> 0fa30e17
-dd-term 	= 0			# Determines whether this term is direction dependent. #type:bool
-update-type = full 		# Determines update type for Jones chain functionality. Full is the default behaviour,
-						phase-diag normalises the on-diagonal term and discards the off-diagonals, diag discards the off diagonal terms. #options:full|phase-diag|diag
-time-int    = 1			# Time solution interval for this term.
-freq-int    = 1			# Frequency solution interval for this term.
-clip-low    = .1   		# amplitude clipping: flag solutions with diagonal amplitudes below this value. #metavar:AMPL
-						#type:float
-clip-high   = 10   		# amplitude clipping: flag solutions with any amplitudes above this value. #metavar:AMPL 
-						#type:float
-clip-after  = 5			# Number of iterations after which to clip this gain. #metavar:NITER #type:int
-max-iter    = 200		# Maximum number of iterations spent on this term.
-conv-quorum = 0.99		# Minimum percentage of converged solutions to accept.
-term-iters	= 2			# Number of iterations to perform on this term before switching to the next. Must be even.
-
-<<<<<<< HEAD
-[j2]
-_Help = Options related to the second (from the left) term in the Jones chain.
-solvable 	= 1			# Determines whether CubiCal will solve for this gain. Used in conjuction with
-						init-from. #type:bool
+						load-from. #type:bool
 label       = B         # Jones matrix label
 type        = complex-2x2   # Type of Jones matrix to solve for #options:complex-2x2|phase-diag|robust-2x2
     Note that if multiple Jones terms are enabled, then only complex-2x2 is supported (for now)
@@ -174,23 +139,16 @@
 conv-quorum = 0.99		# Minimum percentage of converged solutions to accept.
 term-iters	= 2			# Number of iterations to perform on this term before switching to the next. Must be even.
 
-=======
->>>>>>> 0fa30e17
 [j3]
 _Help = Options related to the third (from the left) term in the Jones chain.
 solvable 	= 1			# Determines whether CubiCal will solve for this gain. Used in conjuction with
 						init-from. #type:bool
-<<<<<<< HEAD
 label       = dE        # Jones matrix label
 type        = complex-2x2   # Type of Jones matrix to solve for #options:complex-2x2|phase-diag|robust-2x2
     Note that if multiple Jones terms are enabled, then only complex-2x2 is supported (for now)
 load-from   =           # Load solutions from given database
 save-to     = {data[ms]}/dE-field:{sel[field]}  # save solutions to given database
 dd-term 	= 1			# Determines whether this term is direction dependent. #type:bool
-=======
-init-from   =			# Initialize this gain from a saved .npz file. #type:str						
-dd-term 	= 0			# Determines whether this term is direction dependent. #type:bool
->>>>>>> 0fa30e17
 update-type = full 		# Determines update type for Jones chain functionality. Full is the default behaviour,
 						phase-diag normalises the on-diagonal term and discards the off-diagonals, diag discards the off diagonal terms. #options:full|phase-diag|diag
 time-int    = 1			# Time solution interval for this term.
