# CubiCal: a radio interferometric calibration suite
# (c) 2017 Rhodes University & Jonathan S. Kenyon
# http://github.com/ratt-ru/CubiCal
# This code is distributed under the terms of GPLv2, see LICENSE.md for details
"""
Source provider for reading source information from a Tigger lsm.
"""

import logging
import numpy as np

import montblanc

from montblanc.impl.rime.tensorflow.sources import SourceProvider

import Tigger
import pyrap.tables as pt

class TiggerSourceProvider(SourceProvider):
    """
    Simulates sources provided by a Tigger sky model. 
    """

<<<<<<< HEAD
    def __init__(self, lsm, phase_center, dde_tag='dE'):
        """ Simulate sources in different directions """
=======
    def __init__(self, tile):
        """ 
        Initialises this source provider. 

        Args:
            tile (:obj:`~cubical.data_handler.Tile`):
                Tile object containing information about current data selection.
        """
>>>>>>> fb92f51c

#        self._tile = tile
#        self._handler = tile.handler
        self.filename = lsm
        self._sm = Tigger.load(lsm)
        self._phase_center = phase_center
        self._use_ddes = bool(dde_tag)
        self._dde_tag = dde_tag

        self._clusters = cluster_sources(self._sm, dde_tag)
        self._cluster_keys = self._clusters.keys()
        self._nclus = len(self._cluster_keys)

        self._target_key = 0
        self._target_cluster = self._cluster_keys[self._target_key]

        self._pnt_sources = self._clusters[self._target_cluster]["pnt"]
        self._npsrc = len(self._pnt_sources)
        self._gau_sources = self._clusters[self._target_cluster]["gau"]
        self._ngsrc = len(self._gau_sources)

    def update_target(self):
        """ Updates current target - used for direction dependent simulation. """

        if (self._target_key + 1)<self._nclus:
            self._target_key += 1
            self._target_cluster = self._cluster_keys[self._target_key]
            self._pnt_sources = self._clusters[self._target_cluster]["pnt"]
            self._npsrc = len(self._pnt_sources)
            self._gau_sources = self._clusters[self._target_cluster]["gau"]
            self._ngsrc = len(self._gau_sources)

    def name(self):
<<<<<<< HEAD
        return self.filename
=======
        """ Returns name of assosciated source provider. """

        return "Tigger sky model source provider"
>>>>>>> fb92f51c

    def point_lm(self, context):
        """ Returns an lm coordinate array to Montblanc. """

        lm = np.empty(context.shape, context.dtype)

        # Print the array schema
        #Montblanc.log.info(context.array_schema.shape)
        # Print the space of iteration
        #Montblanc.log.info(context.iter_args)

        # Get the extents of the time, baseline and chan dimension
        (lp, up) = context.dim_extents('npsrc')
        assert lm.shape == (up-lp, 2)

        for ind, source in enumerate(self._pnt_sources[lp:up]):

            ra, dec = source.pos.ra, source.pos.dec
            lm[ind,0], lm[ind,1] = radec_to_lm(ra, dec, self._phase_center)

        return lm

    def point_stokes(self, context):
        """ Returns a stokes parameter array to Montblanc. """

        # Get the extents of the time, baseline and chan dimension
        (lt, ut), (lp, up) = context.dim_extents('ntime', 'npsrc')

        stokes = np.empty(context.shape, context.dtype)

        for ind, source in enumerate(self._pnt_sources[lp:up]):
            stokes[ind,:,0] = source.flux.I
            stokes[ind,:,1] = source.flux.Q
            stokes[ind,:,2] = source.flux.U
            stokes[ind,:,3] = source.flux.V

        return stokes

    def point_alpha(self, context):
        """ Returns a spectral index (alpha) array to Montblanc. """

        alpha = np.empty(context.shape, context.dtype)

        (lp, up) = context.dim_extents('npsrc')

        for ind, source in enumerate(self._pnt_sources[lp:up]):
            try:
                alpha[ind] = source.spectrum.spi
            except:
                alpha[ind] = 0

        return alpha

    def point_ref_freq(self, context):
        """ Returns a reference frequency per source array to Montblanc. """
        
        pt_ref_freq = np.empty(context.shape, context.dtype)

        (lp, up) = context.dim_extents('npsrc')
        
        for ind, source in enumerate(self._pnt_sources[lp:up]):
            try:
                pt_ref_freq[ind] = source.spectrum.freq0
            except:
                pt_ref_freq[ind] = self._sm.freq0 or 0

        return pt_ref_freq


    def gaussian_lm(self, context):
        """ Returns an lm coordinate array to Montblanc. """

        lm = np.empty(context.shape, context.dtype)

        # Get the extents of the time, baseline and chan dimension
        (lg, ug) = context.dim_extents('ngsrc')

        for ind, source in enumerate(self._gau_sources[lg:ug]):

            ra, dec = source.pos.ra, source.pos.dec
            lm[ind,0], lm[ind,1] = radec_to_lm(ra, dec, self._phase_center)

        return lm

    def gaussian_stokes(self, context):
        """ Return a stokes parameter array to Montblanc """

        # Get the extents of the time, baseline and chan dimension
        (lt, ut), (lg, ug) = context.dim_extents('ntime', 'ngsrc')

        stokes = np.empty(context.shape, context.dtype)

        for ind, source in enumerate(self._gau_sources[lg:ug]):
            stokes[ind,:,0] = source.flux.I
            stokes[ind,:,1] = source.flux.Q
            stokes[ind,:,2] = source.flux.U
            stokes[ind,:,3] = source.flux.V

        return stokes


    def gaussian_alpha(self, context):
        """ Returns a spectral index (alpha) array to Montblanc """

        alpha = np.empty(context.shape, context.dtype)

        (lg, ug) = context.dim_extents('ngsrc')

        for ind, source in enumerate(self._gau_sources[lg:ug]):
            try:
                alpha[ind] = source.spectrum.spi
            except:
                alpha[ind] = 0

        return alpha


    def gaussian_shape(self, context):
        """ Returns a Gaussian shape array to Montblanc """

        shapes = np.empty(context.shape, context.dtype)

        (lg, ug) = context.dim_extents('ngsrc')

        for ind, source in enumerate(self._gau_sources[lg:ug]):
            shapes[0, ind] = source.shape.ex * np.sin(source.shape.pa)
            shapes[1, ind] = source.shape.ex * np.cos(source.shape.pa)
            shapes[2, ind] = source.shape.ey/source.shape.ex

        return shapes

    def gaussian_ref_freq(self, context):
        """ Returns a reference frequency per source array to Montblanc """

        gau_ref_freq = np.empty(context.shape, context.dtype)

        (lg, ug) = context.dim_extents('ngsrc')
        
        for ind, source in enumerate(self._gau_sources[lg:ug]):
            try:
                gau_ref_freq[ind] = source.spectrum.freq0
            except:
                gau_ref_freq[ind] = self._sm.freq0 or 0

        return gau_ref_freq

    def updated_dimensions(self):
        """ Informs Montblanc of updated dimension sizes. """

        return [('npsrc', self._npsrc),
                ('ngsrc', self._ngsrc)]

<<<<<<< HEAD
def cluster_sources(sm, dde_tag):
=======
def cluster_sources(sm, use_ddes):
    """
    Groups sources by shapes and tags specified in the sky model.

    Args:
        sm (:obj:`~Tigger.Models.SkyModel.SkyModel`):
            SkyModel object containing source information.
        use_ddes (bool):
            If True, take DDE and cluster tags into account. 
            Required for DD simulation.

    Returns:
        dict:
            Dictionary of grouped sources.
    """
>>>>>>> fb92f51c

    ddes = {'True': [], 'False': []}

    for s in sm.sources:
        if dde_tag:
            ddes['True'].append(s) if (s.getTag(dde_tag)==True) \
                else ddes['False'].append(s)
        else:
            ddes['False'].append(s)

    clus = {}

    for s in ddes['True']:
        try:
            clus['{}'.format(s.getTag('cluster'))].append(s)
        except:
            clus['{}'.format(s.getTag('cluster'))] = [s]

    clus["die"] = ddes['False']

    for i in clus.keys():
        stype = {'pnt': [], 'gau': []}

        for s in clus[i]:
            stype['pnt'].append(s) if (s.typecode=='pnt') else stype['gau'].append(s)

        clus[i] = stype

    return clus

def radec_to_lm(ra, dec, phase_center):
    """
    Convert right-ascension and declination to direction cosines.

    Args:
        ra (float):
            Right-ascension in radians.
        dec (float):
            Declination in radians.
        phase_center (np.ndarray):
            The coordinates of the phase center.

    Returns:
        tuple: 
            l and m coordinates.

    """

    delta_ra = ra - phase_center[...,-2]
    dec_0 = phase_center[...,-1]

    l = np.cos(dec)*np.sin(delta_ra)
    m = np.sin(dec)*np.cos(dec_0) -\
        np.cos(dec)*np.sin(dec_0)*np.cos(delta_ra)

    return l, m<|MERGE_RESOLUTION|>--- conflicted
+++ resolved
@@ -18,22 +18,21 @@
 
 class TiggerSourceProvider(SourceProvider):
     """
-    Simulates sources provided by a Tigger sky model. 
-    """
-
-<<<<<<< HEAD
+    A Montblanc-compatible source provider that returns source information from a Tigger sky model. 
+    """
     def __init__(self, lsm, phase_center, dde_tag='dE'):
-        """ Simulate sources in different directions """
-=======
-    def __init__(self, tile):
-        """ 
-        Initialises this source provider. 
+        """
+        Initialises this source provider.
 
         Args:
-            tile (:obj:`~cubical.data_handler.Tile`):
-                Tile object containing information about current data selection.
+            lsm (str):
+                Filename containing the sky model
+            phase_center (tuple):
+                Observation phase centre, as a RA, Dec tuple
+            dde_tag (str or None):
+                If set, sources are grouped into multiple directions using the specified tag.
+            
         """
->>>>>>> fb92f51c
 
 #        self._tile = tile
 #        self._handler = tile.handler
@@ -55,25 +54,24 @@
         self._gau_sources = self._clusters[self._target_cluster]["gau"]
         self._ngsrc = len(self._gau_sources)
 
-    def update_target(self):
-        """ Updates current target - used for direction dependent simulation. """
-
-        if (self._target_key + 1)<self._nclus:
-            self._target_key += 1
-            self._target_cluster = self._cluster_keys[self._target_key]
-            self._pnt_sources = self._clusters[self._target_cluster]["pnt"]
-            self._npsrc = len(self._pnt_sources)
-            self._gau_sources = self._clusters[self._target_cluster]["gau"]
-            self._ngsrc = len(self._gau_sources)
+    def set_direction(self, idir):
+        """Sets current direction being simulated. 
+        
+        Args:
+            idir (int):
+                Direction number, from 0 to n_dir-1
+        """
+
+        self._target_key = idir
+        self._target_cluster = self._cluster_keys[self._target_key]
+        self._pnt_sources = self._clusters[self._target_cluster]["pnt"]
+        self._npsrc = len(self._pnt_sources)
+        self._gau_sources = self._clusters[self._target_cluster]["gau"]
+        self._ngsrc = len(self._gau_sources)
 
     def name(self):
-<<<<<<< HEAD
+        """ Returns name of assosciated source provider. This is just the filename, in this case."""
         return self.filename
-=======
-        """ Returns name of assosciated source provider. """
-
-        return "Tigger sky model source provider"
->>>>>>> fb92f51c
 
     def point_lm(self, context):
         """ Returns an lm coordinate array to Montblanc. """
@@ -226,25 +224,20 @@
         return [('npsrc', self._npsrc),
                 ('ngsrc', self._ngsrc)]
 
-<<<<<<< HEAD
 def cluster_sources(sm, dde_tag):
-=======
-def cluster_sources(sm, use_ddes):
-    """
-    Groups sources by shapes and tags specified in the sky model.
+    """
+    Groups sources by shape (point/gaussian) and, optionally, direction.
 
     Args:
         sm (:obj:`~Tigger.Models.SkyModel.SkyModel`):
             SkyModel object containing source information.
-        use_ddes (bool):
-            If True, take DDE and cluster tags into account. 
-            Required for DD simulation.
+        dde_tag (str or None):
+            If given, then also group by direction using the given tag.
 
     Returns:
         dict:
             Dictionary of grouped sources.
     """
->>>>>>> fb92f51c
 
     ddes = {'True': [], 'False': []}
 
