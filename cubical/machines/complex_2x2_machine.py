--- conflicted
+++ resolved
@@ -186,29 +186,6 @@
 
         return corr_vis, flag_count
          
-<<<<<<< HEAD
-=======
-    def apply_gains(self, model_arr):
-        """
-        Applies the gains to an array at full time-frequency resolution. 
-
-        Args:
-            model_arr (np.ndarray):
-                Shape (n_dir, n_mod, n_tim, n_fre, n_ant, n_ant, n_cor, n_cor) array containing 
-                model visibilities.
-
-        Returns:
-            np.ndarray:
-                Array containing the result of GMG\ :sup:`H`.
-        """
-
-        gh = self.gains.transpose(0,1,2,3,5,4).conj()
-
-        cyfull.cyapply_gains(model_arr, self.gains, gh, self.t_int, self.f_int)
-
-        return model_arr
-
->>>>>>> fb92f51c
     def restrict_solution(self):
         """
         Restricts the solution by invoking the inherited restrict_soultion method and applying
