--- conflicted
+++ resolved
@@ -1,5 +1,4 @@
 from abc import ABCMeta, abstractmethod, abstractproperty
-<<<<<<< HEAD
 import numpy as np
 from numpy.ma import masked_array
 import traceback
@@ -8,8 +7,6 @@
 
 from cubical.tools import logger, ModColor
 log = logger.getLogger("gain_machine")
-=======
->>>>>>> 0fa30e17
 
 class MasterMachine(object):
     """
@@ -125,8 +122,6 @@
         This property must return the convergence status of the gain machine. 
         """
         return NotImplementedError
-<<<<<<< HEAD
-
 
     # Returns dict of {label: (empty_value, axes_list)} describing the types of solutions that
     # this machine exports. Axes is a list of axis labels.
@@ -308,6 +303,4 @@
             # if anything at all was loaded from DB, import
             if sols:
                 gm.import_solutions(sols)
-            return gm
-=======
->>>>>>> 0fa30e17
+            return gm